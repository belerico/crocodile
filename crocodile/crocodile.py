import asyncio
import multiprocessing as mp
<<<<<<< HEAD
import os
import uuid
from pathlib import Path
from typing import List, Optional

import pandas as pd
from column_classifier import ColumnClassifier

from crocodile.feature import Feature
=======
from typing import List, Optional

from crocodile.feature import Feature

# 1) Import our newly created helper classes
>>>>>>> dae8b513
from crocodile.fetchers import BowFetcher, CandidateFetcher
from crocodile.ml import MLWorker
from crocodile.mongo import MongoCache, MongoConnectionManager, MongoWrapper
from crocodile.processors import RowBatchProcessor
from crocodile.trace import TraceWorker
<<<<<<< HEAD
from crocodile.typing import ColType
=======
>>>>>>> dae8b513


class Crocodile:
    """
    Crocodile entity linking system with hidden MongoDB configuration.
    """

    _DEFAULT_mongo_uri = "mongodb://mongodb:27017/"  # Change this to a class-level default
    _DB_NAME = "crocodile_db"
    _TABLE_TRACE_COLLECTION = "table_trace"
    _DATASET_TRACE_COLLECTION = "dataset_trace"
    _INPUT_COLLECTION = "input_data"
    _TRAINING_COLLECTION = "training_data"
    _ERROR_LOG_COLLECTION = "error_logs"
    _TIMING_COLLECTION = "timing_trace"
    _CACHE_COLLECTION = "candidate_cache"
    _BOW_CACHE_COLLECTION = "bow_cache"

    def __init__(
        self,
        input_csv: str | Path,
        dataset_name: str = None,
        table_name: str = None,
        columns_type: ColType | None = None,
        max_workers: Optional[int] = None,
        max_candidates: int = 5,
        max_training_candidates: int = 10,
        entity_retrieval_endpoint: Optional[str] = None,
        entity_retrieval_token: Optional[str] = None,
        selected_features: Optional[List[str]] = None,
        candidate_retrieval_limit: int = 16,
        model_path: Optional[str] = None,
        batch_size: int = 1024,
        ml_ranking_workers: int = 2,
        top_n_for_type_freq: int = 3,
        **kwargs,
    ) -> None:
        self.input_csv = input_csv
        if dataset_name is None:
            dataset_name = uuid.uuid4().hex
        if table_name is None:
            table_name = os.path.basename(self.input_csv).split(".")[0]
        self.dataset_name = dataset_name
        self.table_name = table_name
        self.columns_type = columns_type
        # Use the provided mongo_uri or fallback to the default
        self.max_workers = max_workers or mp.cpu_count()
        self.max_candidates = max_candidates
        self.max_training_candidates = max_training_candidates
        self.entity_retrieval_endpoint = entity_retrieval_endpoint
        self.entity_retrieval_token = entity_retrieval_token
        self.candidate_retrieval_limit = candidate_retrieval_limit
        self.model_path = model_path
        self.batch_size = batch_size
        self.ml_ranking_workers = ml_ranking_workers
        self.top_n_for_type_freq = top_n_for_type_freq
        self.max_bow_batch_size = kwargs.pop("max_bow_batch_size", 128)
        self.entity_bow_endpoint = kwargs.pop("entity_bow_endpoint", None)
        self._mongo_uri = kwargs.pop("mongo_uri", None) or self._DEFAULT_mongo_uri
        self.mongo_wrapper = MongoWrapper(
            self._mongo_uri, self._DB_NAME, self._TIMING_COLLECTION, self._ERROR_LOG_COLLECTION
        )
        self.feature = Feature(selected_features)

        # Instantiate our helper objects
        self._candidate_fetcher = CandidateFetcher(self)
        self._bow_fetcher = BowFetcher(self)
        self._row_processor = RowBatchProcessor(self)

<<<<<<< HEAD
        # Create indexes
        self.mongo_wrapper.create_indexes()

=======
>>>>>>> dae8b513
    def get_db(self):
        """Get MongoDB database connection for current process"""
        client = MongoConnectionManager.get_client(self._mongo_uri)
        return client[self._DB_NAME]

    def close_mongo_connection(self):
        """Cleanup when instance is destroyed"""
        try:
            MongoConnectionManager.close_connection()
        except Exception:
            pass

    def get_candidate_cache(self):
        db = self.get_db()
        return MongoCache(db, self._CACHE_COLLECTION)

    def get_bow_cache(self):
        db = self.get_db()
<<<<<<< HEAD
        return MongoCache(db, self._BOW_CACHE_COLLECTION)

    def fetch_candidates_batch(self, entities, row_texts, fuzzies, qids):
=======
        return MongoCache(db, self.bow_cache_collection_name)

    # -- Public method that calls the candidate fetcher
    def fetch_candidates_batch(self, entities, row_texts, fuzzies, qids):
        """
        Now we just run the async fetch in a synchronous manner.
        """
>>>>>>> dae8b513
        return asyncio.run(
            self._candidate_fetcher.fetch_candidates_batch_async(
                entities, row_texts, fuzzies, qids
            )
        )

    # -- Public method that calls the bow fetcher
    def fetch_bow_vectors_batch(self, row_hash, row_text, qids):
        async def runner():
            return await self._bow_fetcher.fetch_bow_vectors_batch_async(row_hash, row_text, qids)

        return asyncio.run(runner())

    # -- Public method that calls our row-batch processor
    def process_rows_batch(self, docs, dataset_name, table_name):
        self._row_processor.process_rows_batch(docs, dataset_name, table_name)

<<<<<<< HEAD
    def claim_todo_batch(self, input_collection, batch_size=16):
=======
    # The rest (claim_todo_batch, worker, run) remain basically the same
    def claim_todo_batch(self, input_collection, batch_size=10):
>>>>>>> dae8b513
        docs = []
        for _ in range(batch_size):
            doc = input_collection.find_one_and_update(
                {"status": "TODO"}, {"$set": {"status": "DOING"}}
            )
            if doc is None:
                break
            docs.append(doc)
        return docs

    def worker(self):
        db = self.get_db()
        input_collection = db[self._INPUT_COLLECTION]

        while True:
            todo_docs = self.claim_todo_batch(input_collection)
            if not todo_docs:
                print("No more tasks to process.")
                break

            tasks_by_table = {}
            for doc in todo_docs:
                dataset_name = doc["dataset_name"]
                table_name = doc["table_name"]
                tasks_by_table.setdefault((dataset_name, table_name), []).append(doc)

            for (dataset_name, table_name), docs in tasks_by_table.items():
                self.process_rows_batch(docs, dataset_name, table_name)

    def onboard_data(
        self,
        dataset_name: str = None,
        table_name: str = None,
        columns_type: ColType | None = None,
    ):
        df = pd.read_csv(self.input_csv)

        if columns_type is None:
            classifier = ColumnClassifier(model_type="fast")
            classification_results = classifier.classify_multiple_tables([df])
            table_classification = classification_results[0].get("table_1", {})

            # We'll create two dictionaries: one for NE (Named Entity) columns and
            # one for LIT (Literal) columns.
            ne_cols = {}
            lit_cols = {}
            ignored_cols = []

            # Define which classification types should be considered as NE.
            NE_classifications = {"PERSON", "OTHER", "ORGANIZATION", "LOCATION"}

            # Iterate over the DataFrame columns by order so that
            # we use the column's index (as a string)
            for idx, col in enumerate(df.columns):
                # Get the classification result for this column.
                # If the classifier didn't return a result for a column, we default to "UNKNOWN".
                col_result = table_classification.get(col, {})
                classification = col_result.get("classification", "UNKNOWN")

                if classification in NE_classifications:
                    ne_cols[str(idx)] = classification
                else:
                    lit_cols[str(idx)] = classification
        else:
            ne_cols = columns_type.get("NE", {})
            lit_cols = columns_type.get("LIT", {})
            ignored_cols = columns_type.get("IGNORED", [])
        all_recognized_cols = set(ne_cols.keys()) | set(lit_cols.keys())
        all_cols = set([str(i) for i in range(len(df.columns))])
        if len(all_recognized_cols) != len(all_cols):
            ignored_cols.extend(list(all_cols - all_recognized_cols))
        ignored_cols = list(set(ignored_cols))
        context_cols = list(set([str(i) for i in range(len(df.columns))]) - set(ignored_cols))

        db = self.get_db()
        input_collection = db["input_data"]
        table_trace_collection = db["table_trace"]
        dataset_trace_collection = db["dataset_trace"]

        table_trace_collection.insert_one(
            {
                "dataset_name": dataset_name,
                "table_name": table_name,
                "header": list(df.columns),  # Store the header (column names)
                "total_rows": len(df),
                "processed_rows": 0,
                "status": "PENDING",
                "classified_columns": {"NE": ne_cols, "LIT": lit_cols, "IGNORED": ignored_cols},
            }
        )

        # Onboard data (values only, no headers) along with the classification metadata
        for index, row in df.iterrows():
            document = {
                "dataset_name": dataset_name,
                "table_name": table_name,
                "row_id": index,
                "data": row.tolist(),  # Store row values as a list
                "classified_columns": {"NE": ne_cols, "LIT": lit_cols, "IGNORED": ignored_cols},
                "context_columns": context_cols,  # Context columns (by index)
                "correct_qids": {},  # Empty as ground truth is not available
                "status": "TODO",
            }
            input_collection.insert_one(document)

        # Initialize dataset-level trace (if not done earlier)
        dataset_trace_collection.update_one(
            {"dataset_name": dataset_name},
            {
                "$setOnInsert": {
                    "total_tables": 1,
                    "processed_tables": 0,
                    "total_rows": len(df),
                    "processed_rows": 0,
                    "status": "PENDING",
                }
            },
            upsert=True,
        )

        print(
            f"Data onboarded successfully for dataset '{dataset_name}' and table '{table_name}'."
        )

    def run(self):
        self.onboard_data(self.dataset_name, self.table_name, columns_type=self.columns_type)

        db = self.get_db()
        input_collection = db[self._INPUT_COLLECTION]

        total_rows = self.mongo_wrapper.count_documents(input_collection, {"status": "TODO"})
        if total_rows == 0:
            print("No more tasks to process.")
        else:
            print(f"Found {total_rows} tasks to process.")

        processes = []
        for _ in range(self.max_workers):
            p = mp.Process(target=self.worker)
            p.start()
            processes.append(p)

        for _ in range(self.ml_ranking_workers):
            p = MLWorker(
                db_uri=self._mongo_uri,
                db_name=self._DB_NAME,
                table_trace_collection_name=self._TABLE_TRACE_COLLECTION,
                training_collection_name=self._TRAINING_COLLECTION,
                timing_collection_name=self._TIMING_COLLECTION,
                error_log_collection_name=self._ERROR_LOG_COLLECTION,
                input_collection=self._INPUT_COLLECTION,
                model_path=self.model_path,
                batch_size=self.batch_size,
                max_candidates=self.max_candidates,
                top_n_for_type_freq=self.top_n_for_type_freq,
                features=self.feature.selected_features,
            )
            p.start()
            processes.append(p)

        trace_work = TraceWorker(
<<<<<<< HEAD
            self._mongo_uri,
            self._DB_NAME,
            self._INPUT_COLLECTION,
            self._DATASET_TRACE_COLLECTION,
            self._TABLE_TRACE_COLLECTION,
            self._TIMING_COLLECTION,
=======
            self.mongo_uri,
            self.db_name,
            self.input_collection,
            self.dataset_trace_collection_name,
            self.table_trace_collection_name,
            self.timing_collection_name,
>>>>>>> dae8b513
        )
        trace_work.start()
        processes.append(trace_work)

        for p in processes:
            p.join()

        self.close_mongo_connection()
        print("All tasks have been processed.")<|MERGE_RESOLUTION|>--- conflicted
+++ resolved
@@ -1,6 +1,5 @@
 import asyncio
 import multiprocessing as mp
-<<<<<<< HEAD
 import os
 import uuid
 from pathlib import Path
@@ -10,22 +9,12 @@
 from column_classifier import ColumnClassifier
 
 from crocodile.feature import Feature
-=======
-from typing import List, Optional
-
-from crocodile.feature import Feature
-
-# 1) Import our newly created helper classes
->>>>>>> dae8b513
 from crocodile.fetchers import BowFetcher, CandidateFetcher
 from crocodile.ml import MLWorker
 from crocodile.mongo import MongoCache, MongoConnectionManager, MongoWrapper
 from crocodile.processors import RowBatchProcessor
 from crocodile.trace import TraceWorker
-<<<<<<< HEAD
 from crocodile.typing import ColType
-=======
->>>>>>> dae8b513
 
 
 class Crocodile:
@@ -95,12 +84,9 @@
         self._bow_fetcher = BowFetcher(self)
         self._row_processor = RowBatchProcessor(self)
 
-<<<<<<< HEAD
         # Create indexes
         self.mongo_wrapper.create_indexes()
 
-=======
->>>>>>> dae8b513
     def get_db(self):
         """Get MongoDB database connection for current process"""
         client = MongoConnectionManager.get_client(self._mongo_uri)
@@ -119,26 +105,15 @@
 
     def get_bow_cache(self):
         db = self.get_db()
-<<<<<<< HEAD
         return MongoCache(db, self._BOW_CACHE_COLLECTION)
 
     def fetch_candidates_batch(self, entities, row_texts, fuzzies, qids):
-=======
-        return MongoCache(db, self.bow_cache_collection_name)
-
-    # -- Public method that calls the candidate fetcher
-    def fetch_candidates_batch(self, entities, row_texts, fuzzies, qids):
-        """
-        Now we just run the async fetch in a synchronous manner.
-        """
->>>>>>> dae8b513
         return asyncio.run(
             self._candidate_fetcher.fetch_candidates_batch_async(
                 entities, row_texts, fuzzies, qids
             )
         )
 
-    # -- Public method that calls the bow fetcher
     def fetch_bow_vectors_batch(self, row_hash, row_text, qids):
         async def runner():
             return await self._bow_fetcher.fetch_bow_vectors_batch_async(row_hash, row_text, qids)
@@ -149,12 +124,7 @@
     def process_rows_batch(self, docs, dataset_name, table_name):
         self._row_processor.process_rows_batch(docs, dataset_name, table_name)
 
-<<<<<<< HEAD
     def claim_todo_batch(self, input_collection, batch_size=16):
-=======
-    # The rest (claim_todo_batch, worker, run) remain basically the same
-    def claim_todo_batch(self, input_collection, batch_size=10):
->>>>>>> dae8b513
         docs = []
         for _ in range(batch_size):
             doc = input_collection.find_one_and_update(
@@ -316,21 +286,12 @@
             processes.append(p)
 
         trace_work = TraceWorker(
-<<<<<<< HEAD
             self._mongo_uri,
             self._DB_NAME,
             self._INPUT_COLLECTION,
             self._DATASET_TRACE_COLLECTION,
             self._TABLE_TRACE_COLLECTION,
             self._TIMING_COLLECTION,
-=======
-            self.mongo_uri,
-            self.db_name,
-            self.input_collection,
-            self.dataset_trace_collection_name,
-            self.table_trace_collection_name,
-            self.timing_collection_name,
->>>>>>> dae8b513
         )
         trace_work.start()
         processes.append(trace_work)
